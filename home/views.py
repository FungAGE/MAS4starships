from datetime import datetime, timedelta

from django.views import generic

from result_viewer.views import MixinForBaseTemplate
from result_viewer.models import Annotation
from result_viewer.models import Genome


class HomePageView(MixinForBaseTemplate, generic.TemplateView):
    template_name = "home/index.html"

    def get_context_data(self, **kwargs):
        context = super(HomePageView, self).get_context_data(**kwargs)

        if self.request.user.is_authenticated:
            weekstart = datetime.now() - timedelta(
                days=datetime.now().weekday(), hours=datetime.now().hour
            )
            this_weeks_annotations = Annotation.history.filter(
                history_date__gte=weekstart,
                history_user=self.request.user,
                history_type="~",
            )
            context["annotated_this_week"] = (
                this_weeks_annotations.values("id").distinct().count()
            )

            last_weeks_annotations = Annotation.history.filter(
                history_date__lte=weekstart,
                history_date__gte=weekstart - timedelta(days=7),
                history_user=self.request.user,
                history_type="~",
            )
            context["annotated_last_week"] = (
                last_weeks_annotations.values("id").distinct().count()
            )

<<<<<<< HEAD
            # TODO: use a unique ID to count instead
            # ship_count = Genome.values('genome_name').distinct.count()
            # context['ship_count'] = ship_count
=======
            ship_count = Genome.objects.count()
            context["ship_count"] = ship_count
>>>>>>> 73e78185

        return context<|MERGE_RESOLUTION|>--- conflicted
+++ resolved
@@ -3,8 +3,8 @@
 from django.views import generic
 
 from result_viewer.views import MixinForBaseTemplate
-from result_viewer.models import Annotation
-from result_viewer.models import Genome
+from genome.models import Annotation
+from genome.models import Genome
 
 
 class HomePageView(MixinForBaseTemplate, generic.TemplateView):
@@ -36,13 +36,7 @@
                 last_weeks_annotations.values("id").distinct().count()
             )
 
-<<<<<<< HEAD
-            # TODO: use a unique ID to count instead
-            # ship_count = Genome.values('genome_name').distinct.count()
-            # context['ship_count'] = ship_count
-=======
             ship_count = Genome.objects.count()
             context["ship_count"] = ship_count
->>>>>>> 73e78185
 
         return context