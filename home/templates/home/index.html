--- conflicted
+++ resolved
@@ -2,24 +2,12 @@
 <title>MAS - Manual Annotation Studio</title>
 {% endblock %} {% block body %}
 <div class="block">
-<<<<<<< HEAD
-  <div style="padding: 20px 40px">
-    <h1>Manual Annotation Studio (MAS)</h1>
-    <h4 class="text-muted">A collaborative platform for manual functional annotation of Starship sequences</h4>
-    
-    {% if not user.is_authenticated %}
-    <div class="alert alert-info" style="margin-top: 20px">
-      <i class="fa fa-info-circle"></i> Please log in to start annotating Starship sequences.
-    </div>
-    {% endif %}
-=======
   <div style="padding: 10px 0px 30px 40px">
     <h2>Welcome to Manual Annotation Studio!</h2>
     <h4>
       Please use one of the navigation options above to continue. Start by
       uploading a starship.
     </h4>
->>>>>>> cf329b10
   </div>
 </div>
 
@@ -51,38 +39,34 @@
       <h4>Quick Actions</h4>
       <div class="row" style="margin-top: 15px">
         <div class="col-md-3">
-<<<<<<< HEAD
-          <a href="{% url 'genome:upload_custom_genome' %}" class="btn btn-primary btn-block">
-=======
-          <a href="{% url 'starship:upload_starship' %}" class="btn btn-primary btn-block">
->>>>>>> cf329b10
+          <a
+            href="{% url 'starship:upload_starship' %}"
+            class="btn btn-primary btn-block"
+          >
             <i class="fa fa-upload"></i> Upload Starship
           </a>
         </div>
         <div class="col-md-3">
-<<<<<<< HEAD
-          <a href="{% url 'genome:phage_list' %}" class="btn btn-default btn-block">
-=======
-          <a href="{% url 'starship:starship_list' %}" class="btn btn-default btn-block">
->>>>>>> cf329b10
+          <a
+            href="{% url 'starship:starship_list' %}"
+            class="btn btn-default btn-block"
+          >
             <i class="fa fa-list"></i> View Starship List
           </a>
         </div>
         <div class="col-md-3">
-<<<<<<< HEAD
-          <a href="{% url 'genome:annotation_list' %}" class="btn btn-default btn-block">
-=======
-          <a href="{% url 'starship:annotation_list' %}" class="btn btn-default btn-block">
->>>>>>> cf329b10
+          <a
+            href="{% url 'starship:annotation_list' %}"
+            class="btn btn-default btn-block"
+          >
             <i class="fa fa-tags"></i> View Annotations
           </a>
         </div>
         <div class="col-md-3">
-<<<<<<< HEAD
-          <a href="{% url 'genome:upload_annotations' %}" class="btn btn-default btn-block">
-=======
-          <a href="{% url 'starship:upload_annotations' %}" class="btn btn-default btn-block">
->>>>>>> cf329b10
+          <a
+            href="{% url 'starship:upload_annotations' %}"
+            class="btn btn-default btn-block"
+          >
             <i class="fa fa-file-excel-o"></i> Upload Annotations
           </a>
         </div>
