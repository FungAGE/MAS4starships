from datetime import datetime
import subprocess
import json
from tempfile import NamedTemporaryFile

from django.http import Http404, HttpResponseBadRequest
from django.conf import settings
from django.db.models import Q, F, Func, Count, Value, When, Case, CharField
from django.db.models.functions import Length
from django.urls import reverse

from rest_framework import viewsets, permissions, decorators, parsers, response, status, exceptions
from rest_framework.views import APIView
from rest_framework.parsers import FormParser

from result_viewer.api.serializers import *
from result_viewer.api.tasks import run_single_search, run_multiple_search

from starship.models import Starship, Annotation

class RunSearchAjaxView(APIView):
    '''
    This view is called when a user selects the 'Run' button
    '''

    def post(self, request, format=None):
        s = RunSearchAjaxSerializer(data=request.data)

        if s.is_valid():
            accession = s.data['accession']
            tool = s.data['tool']
            database = s.data['database']

            uri_scheme = 'https://' if request.is_secure() else 'http://'
            mas_server_uri = uri_scheme + request.site.domain
            run_single_search.delay(accession, tool, database, mas_server_uri)

            return response.Response(s.data)

        return response.Response(s.errors, status=status.HTTP_400_BAD_REQUEST)

    def check_permissions(self, request):
        super().check_permissions(request)
        if not (request.user.is_superuser or request.user.groups.filter(name='Data Editors').exists()):
            self.permission_denied(
                request, message='Permission Denied: Only data editors/superusers can use this API view'
            )


class RunAllStarshipProteinsAjaxView(APIView):

    def post(self, request, format=None):
        s = RunAllStarshipProteinsAjaxSerializer(data=json.loads(request.data['data']))

        if s.is_valid():
            # Get data from serializer
            starship_name = s.data['starship']
            rerun = s.data['rerun']
            tools_and_databases = s.data['tools_and_databases']

            uri_scheme = 'https://' if request.is_secure() else 'http://'
            mas_server_uri = uri_scheme + request.site.domain

            run_multiple_search.delay(starship_name, rerun, tools_and_databases, mas_server_uri)

            return response.Response(s.data)

        return response.Response(s.errors, status=status.HTTP_400_BAD_REQUEST)

    def check_permissions(self, request):
        super().check_permissions(request)
        if not (request.user.is_superuser or request.user.groups.filter(name='Data Editors').exists()):
            self.permission_denied(
                request, message='Permission Denied: Only data editors/superusers can use this API view'
            )


class PipelineAPIMixin(object):
    '''
    Mixin for adding correct permissions to views for use by luigi pipeline
    '''
    def check_permissions(self, request):
        super().check_permissions(request)
        if not (request.user.is_superuser or request.user.username == 'luigi'):
            self.permission_denied(
                request, message='Permission Denied: Only Luigi/superusers can use this API view'
            )


class TestConnectionView(PipelineAPIMixin, APIView):
    def get(self, request):
        return response.Response()


class GetProtSeqView(PipelineAPIMixin, APIView):
    permission_classes = [permissions.DjangoModelPermissions]
    queryset = Annotation.objects.all()

    def get(self, request, accession, format=None):
        try:
            annotation = self.queryset.get(pk=int(accession, 36))

        except Annotation.DoesNotExist:
            raise Http404

        s = ProteinSeqSerializer(annotation)
        return response.Response(s.data)


class GetStarshipView(PipelineAPIMixin, APIView):
    permission_classes = [permissions.DjangoModelPermissions]
    queryset = Starship.objects.all()

    def get(self, request, starship_name, format=None):
        try:
            starship = self.queryset.get(starship_name=starship_name)
            starship_features = Feature.objects.filter(starship=starship)
            counts = starship_features.aggregate(
                tRNAs=Count('id', filter=Q(type='tRNA')),
                repeats=Count('id', filter=Q(type='Repeat Region')),
                gene=Count('id', filter=Q(type='gene')),
                cds=Count('id', filter=Q(type='CDS'))
            )
            if counts['repeats'] > 0:
<<<<<<< HEAD
                DTR_length = len(genome_features.get(type='Repeat Region').annotation.sequence)
=======
                DTR_length = len(starship_features.get(type='Repeat Region').annotation.sequence)
>>>>>>> cf329b10
            else:
                DTR_length = 0

        except Starship.DoesNotExist:
            raise Http404

        s = StarshipSeqSerializer({
            'starship_name': starship.starship_name,
            'starship_sequence': starship.starship_sequence,
            'num_cds': counts['cds'],
            'num_gene': counts['gene'],
            'num_trna': counts['tRNAs'],
            'len_dtr': DTR_length
        })
        return response.Response(s.data)


class UploadResultsView(PipelineAPIMixin, APIView):
    parser_classes = (parsers.MultiPartParser, parsers.FormParser,)

    def post(self, request):
        s = UploadResultsSerializer(data=request.data)

        if s.is_valid():
            tool = s.data['tool']
            annotation = Annotation.objects.get(pk=int(s.data['accession'], 36))

            def save_result(result_class):
                obj = result_class.objects.get(annotation=annotation, database=s.data['database'])

                if 'result' in request.data:
                    obj.result.save(name=s.data['accession'], content=request.data['result'])

                obj.status = s.data['status']
                obj.save()

            if tool == 'blastp':
                save_result(Blastp_Result)

            elif tool == 'hhsearch':
                save_result(HHSearch_Result)

            elif tool == 'rpsblast':
                save_result(RPSBlast_Result)

            return response.Response(s.data)

        return response.Response(s.errors, status=status.HTTP_400_BAD_REQUEST)


class StarshipData:
    def __init__(self, starship):
        self.starship_name = '<a href="{url}">{name}</a>'.format(
            url=reverse('starship:starship_detail', kwargs={'pk': starship.id}),
            name=starship.starship_name
        )
<<<<<<< HEAD
        self.organism = genome.organism
        self.genome_length = len(genome.genome_sequence)
        self.num_cds = genome.num_cds
        self.num_gene = genome.num_gene
        self.num_unannotated = genome.num_unannotated
        self.num_review = genome.num_review
        self.num_green = genome.num_green
        self.num_yellow = genome.num_yellow
        self.num_red = genome.num_red
        self.contigID = genome.contigID
        self.elementBegin = genome.elementBegin
        self.elementEnd = genome.elementEnd
        self.starship_family = genome.starship_family
        self.starship_navis = genome.starship_navis
        self.starship_haplotype = genome.starship_haplotype
=======
        self.species = starship.species
        self.starship_length = len(starship.starship_sequence)
        self.num_cds = starship.num_cds
        self.num_gene = starship.num_gene
        self.num_unannotated = starship.num_unannotated
        self.num_review = starship.num_review
        self.num_green = starship.num_green
        self.num_yellow = starship.num_yellow
        self.num_red = starship.num_red
        self.contigID = starship.contigID
        self.elementBegin = starship.elementBegin
        self.elementEnd = starship.elementEnd
        self.starship_family = starship.starship_family
        self.starship_navis = starship.starship_navis
        self.starship_haplotype = starship.starship_haplotype
>>>>>>> cf329b10
        self.download = '<a href="{}">download fasta</a>'.format(
            reverse('starship:starship_download_fasta', kwargs={'starship_id': starship.id})
        )
        self.navigator = '<a href="{}"><div class="glyphicon glyphicon-hand-right"></div></a>'.format(
            reverse('phage-nav-redirect', kwargs={'starship_name': starship.starship_name})
        )


class GetStarshipDataView(APIView):
    def get(self, request):
        params = self.read_parameters(request.GET)

        flag_options_reverse = dict((v, k) for k, v in Annotation.flag_options)
        cds = Count('feature', filter=Q(feature__type= 'CDS'))
        gene = Count('feature', filter=Q(feature__type= 'gene'))
        green = Count('feature__annotation__flag', filter=Q(feature__annotation__flag=flag_options_reverse['GREEN']))
        yellow = Count('feature__annotation__flag', filter=Q(feature__annotation__flag=flag_options_reverse['YELLOW']))
        red = Count('feature__annotation__flag', filter=Q(feature__annotation__flag=flag_options_reverse['RED']))
        unannotated = Count('feature__annotation__flag', filter=Q(feature__annotation__flag=flag_options_reverse['UNANNOTATED']))
        review = Count('feature__annotation__flag', filter=Q(feature__annotation__flag=flag_options_reverse['REVIEW NAME']))

        starships = Starship.objects.annotate(num_green=green).annotate(num_yellow=yellow).annotate(num_red=red).\
            annotate(num_unannotated=unannotated).annotate(num_review=review).\
            annotate(num_cds=cds).annotate(num_gene=gene)

        total_num_starships = starships.count()

        # Update the filter to use species instead of organism
        starships = starships.filter(
            Q(starship_name__icontains=params['search_val']) |
            Q(species__icontains=params['search_val'])  # Changed from organism to species
        ).order_by(self.get_order_by_arg(params['order_col'], params['order_dir']))

        filtered_num_starships = starships.count()
        starships = starships[ params['start'] : params['start']+params['length'] ]

        starship_data = [StarshipData(p) for p in starships]
        # s = StarshipDataSerializer(phage_data, many=True)

        return response.Response(StarshipDataListSerializer({
            'data': starship_data,
            'draw': params['draw'],
            'recordsTotal': total_num_starships,
            'recordsFiltered': filtered_num_starships
        }).data)

    def read_parameters(self, query_dict):
        """ Converts and cleans up the GET parameters. """
        return {
            'start': int(query_dict.get('start')),
            'length': int(query_dict.get('length')),
            'draw': int(query_dict.get('draw')),
            'order_col': int(query_dict.get('order[0][column]')),
            'order_dir': query_dict.get('order[0][dir]'),
            'search_val': query_dict.get('search[value]')
        }

    def get_order_by_arg(self, order_col, order_dir):
        if order_col == 0:
            return 'starship_name' if order_dir == 'asc' else '-starship_name'
        elif order_col == 1:
            return 'species' if order_dir == 'asc' else '-species'
        elif order_col == 2:
            return Length('starship_sequence').asc() if order_dir == 'asc' else Length('starship_sequence').desc()
        elif order_col == 3:
            return 'num_gene' if order_dir == 'asc' else '-num_gene'
        elif order_col == 4:
            return 'num_unannotated' if order_dir == 'asc' else '-num_unannotated'
        elif order_col == 5:
            return 'num_review' if order_dir == 'asc' else '-num_review'
        elif order_col == 6:
            return 'num_green' if order_dir == 'asc' else '-num_green'
        elif order_col == 7:
            return 'num_yellow' if order_dir == 'asc' else '-num_yellow'
        elif order_col == 8:
            return 'num_red' if order_dir == 'asc' else '-num_red'
        elif order_col == 9:
            return 'contigID' if order_dir == 'asc' else '-contigID'
        elif order_col == 10:
            return 'elementBegin' if order_dir == 'asc' else '-elementBegin'
        elif order_col == 11:
            return 'elementEnd' if order_dir == 'asc' else '-elementEnd'
        elif order_col == 12:
            return 'starship_family' if order_dir == 'asc' else '-starship_family'
        elif order_col == 13:
            return 'starship_navis' if order_dir == 'asc' else '-starship_navis'
        elif order_col == 14:
            return 'starship_haplotype' if order_dir == 'asc' else '-starship_haplotype'
        

class AnnotationData:
    def __init__(self, annotation, starship_name=None):
        self.sequence = '<div class="glyphicon glyphicon-menu-right aa-control details-control"></div>' \
                        '<input type="hidden" class="annotation" value="{pk}">'.format(pk=annotation.pk)
        self.feature = '<ul class="list-group">'
        for feature in annotation.feature_set.all():
            self.feature += '<li class="list-group-item list-group-item-text">'
            self.feature += '<a href="{url}">{description}</a>'.format(
                url=reverse('starship:feature_detail', kwargs={'pk': feature.pk}),
                description=feature
            )
        self.feature += '</ul>'
        self.accession = '<a href="{url}">{accession}</a>'.format(
            url=reverse('starship:annotation_detail', kwargs={'pk': annotation.pk}),
            accession=annotation.accession_sql
        )
        self.annotation = annotation.annotation
        self.length = len(annotation.sequence)
        self.public_notes = annotation.public_notes
        self.private_notes = annotation.private_notes
        self.flag = annotation.get_flag_display()
        self.assigned_to = annotation.assigned_to
        self.download = '<a href="{url}"><div class="glyphicon glyphicon-download"></div></a>'.format(
            url=reverse('starship:annotation_download', kwargs={'annotation_id': annotation.pk})
        )
        self.history = '<a href="{url}"><i class="fa fa-history"></i></a>'.format(
            url=reverse('starship:annotation_history', kwargs={'annotation_pk': annotation.pk})
        )

        if starship_name:
            view_results_url = reverse('view-results', kwargs={
                'navigator': 'StarshipNavigator',
                'accession': annotation.accession,
                'nav_arg': starship_name
            })
        else:
            view_results_url = reverse('accession-redirect', kwargs={'accession': annotation.accession})

        self.view_results = '<a href="{url}"><div class="glyphicon glyphicon-hand-right"></div></a>'.format(
            url=view_results_url
        )


class GetAnnotationListView(APIView):
    def get(self, request):
        params = self.read_parameters(request.GET)

        if params['starship_id']:
            annotations = Annotation.objects.filter(feature__starship_id=params['starship_id']).distinct()
            starship_name = Starship.objects.get(id=params['starship_id']).starship_name
        else:
            annotations = Annotation.objects
            starship_name = None

        # Annotate each annotation with accession (Only works in mysql/mariadb)
        annotations = annotations.annotate(
            accession_sql=Func(Func(F('id'), 10, 36, function='CONV'), 5, 0, function='LPAD')
        )
        # Annotate with flag strings
        when_clauses = [When(flag=i, then=Value(flag)) for i, flag in Annotation.flag_options]
        annotations = annotations.annotate(
            flag_str=Case(*when_clauses, output_field=CharField())
        )

        total_num_annotations = annotations.count()

        annotations = annotations.filter(
            Q(flag_str__icontains=params['search_val']) |
            Q(sequence__icontains=params['search_val']) |
            Q(accession_sql__icontains=params['search_val']) |
            Q(annotation__icontains=params['search_val']) |
            Q(public_notes__icontains=params['search_val']) |
            Q(private_notes__icontains=params['search_val']) |
            Q(assigned_to__username__icontains=params['search_val'])
        ).order_by(self.get_order_by_arg(params['order_col'], params['order_dir']))

        filtered_num_annotations = annotations.count()

        annotations = annotations[params['start'] : params['start'] + params['length']]
        annotation_data = [AnnotationData(a, starship_name) for a in annotations]

        return response.Response(AnnotationDataListSerializer({
            'data': annotation_data,
            'draw': params['draw'],
            'recordsTotal': total_num_annotations,
            'recordsFiltered': filtered_num_annotations
        }).data)

    def read_parameters(self, query_dict):
        return {
            'start': int(query_dict.get('start')),
            'length': int(query_dict.get('length')),
            'draw': int(query_dict.get('draw')),
            'order_col': int(query_dict.get('order[0][column]')),
            'order_dir': query_dict.get('order[0][dir]'),
            'search_val': query_dict.get('search[value]'),
            'starship_id': None if query_dict.get('starship_id') == 'NaN' else int(query_dict.get('starship_id'))
        }

    def get_order_by_arg(self, order_col, order_dir):
        if order_col == 2:
            return 'accession_sql' if order_dir == 'asc' else '-accession_sql'
        elif order_col == 3:
            return 'annotation' if order_dir == 'asc' else '-annotation'
        elif order_col == 4:
            return Length('sequence').asc() if order_dir == 'asc' else Length('sequence').desc()
        elif order_col == 5:
            return 'public_notes' if order_dir == 'asc' else '-public_notes'
        elif order_col == 6:
            return 'private_notes' if order_dir == 'asc' else '-private_notes'
        elif order_col == 7:
            return 'flag_str' if order_dir == 'asc' else '-flag_str'
        elif order_col == 8:
            return 'assigned_to__username' if order_dir == 'asc' else '-assigned_to__username'
        else:
            return 'accession_sql' if order_dir == 'asc' else '-accession_sql'<|MERGE_RESOLUTION|>--- conflicted
+++ resolved
@@ -122,11 +122,7 @@
                 cds=Count('id', filter=Q(type='CDS'))
             )
             if counts['repeats'] > 0:
-<<<<<<< HEAD
-                DTR_length = len(genome_features.get(type='Repeat Region').annotation.sequence)
-=======
                 DTR_length = len(starship_features.get(type='Repeat Region').annotation.sequence)
->>>>>>> cf329b10
             else:
                 DTR_length = 0
 
@@ -183,23 +179,6 @@
             url=reverse('starship:starship_detail', kwargs={'pk': starship.id}),
             name=starship.starship_name
         )
-<<<<<<< HEAD
-        self.organism = genome.organism
-        self.genome_length = len(genome.genome_sequence)
-        self.num_cds = genome.num_cds
-        self.num_gene = genome.num_gene
-        self.num_unannotated = genome.num_unannotated
-        self.num_review = genome.num_review
-        self.num_green = genome.num_green
-        self.num_yellow = genome.num_yellow
-        self.num_red = genome.num_red
-        self.contigID = genome.contigID
-        self.elementBegin = genome.elementBegin
-        self.elementEnd = genome.elementEnd
-        self.starship_family = genome.starship_family
-        self.starship_navis = genome.starship_navis
-        self.starship_haplotype = genome.starship_haplotype
-=======
         self.species = starship.species
         self.starship_length = len(starship.starship_sequence)
         self.num_cds = starship.num_cds
@@ -215,7 +194,6 @@
         self.starship_family = starship.starship_family
         self.starship_navis = starship.starship_navis
         self.starship_haplotype = starship.starship_haplotype
->>>>>>> cf329b10
         self.download = '<a href="{}">download fasta</a>'.format(
             reverse('starship:starship_download_fasta', kwargs={'starship_id': starship.id})
         )
