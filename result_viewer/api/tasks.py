from celery import shared_task
from django.http import Http404, HttpResponseBadRequest
from urllib.error import URLError
import subprocess
import json
from datetime import datetime, timedelta
import requests
from django.urls import reverse

from AnnotationToolPipeline.AnnotationToolPipeline.global_config import global_config
from MAS.celery import app
from result_viewer.models import *

# from AnnotationToolPipeline.RunSearchForProtein import run_search_for_protein
<<<<<<< HEAD
from AnnotationToolPipeline import RunSearchForProtein

=======
>>>>>>> cf329b10
# from AnnotationToolPipeline.RunSearchesForProteins import run_searches_for_proteins
from AnnotationToolPipeline import RunSearchForProtein, RunSearchesForProteins 

@app.task
def database_maintenance(timeout_hrs=12):
    current_datetime = datetime.now()

<<<<<<< HEAD
    for model in [HHSearch_Result, Blastp_Result, RPSBlast_Result]:
        model.objects.filter(
            status=1, run_date__lt=current_datetime - timedelta(hours=timeout_hrs)
        ).update(status=2)
=======
    for model in [HHSearch_Result, Blastp_Result, RPSBlast_Result, Interpro_Result]:
        model.objects.filter(status=1, run_date__lt=current_datetime - timedelta(hours=timeout_hrs)).update(status=2)
>>>>>>> cf329b10


@shared_task
def run_single_search(accession, tool, database, site):
    if is_luigi_server_functional() and is_mas_reachable_from_worker(site):
        annotation = Annotation.objects.get(pk=int(accession, 36))

        # Initialize database entry for search
        def create_result_entry(result_class):
            if result_class.objects.filter(
                annotation=annotation, database=database
            ).exists():
                obj = result_class.objects.get(annotation=annotation, database=database)

                # If already running, do not start a second run
                if obj.status == 1:
                    raise Http404

                obj.status = 1
                obj.run_date = datetime.now()
                obj.save()

            else:
                obj = result_class(
                    annotation=annotation,
                    database=database,
                    status=1,
                    run_date=datetime.now(),
                )
                obj.save()

        if tool == "blastp":
            create_result_entry(Blastp_Result)

        elif tool == "hhsearch":
            create_result_entry(HHSearch_Result)

        elif tool == "rpsblast":
            create_result_entry(RPSBlast_Result)
        elif tool == 'interproscan':
            create_result_entry(Interpro_Result)
        else:
            raise HttpResponseBadRequest

        # Start pipeline
        # run_search_for_protein(accession, tool, database, site)
        print("Running search pipeline")
        script_path = os.path.abspath(RunSearchForProtein.__file__)
        subprocess.run(["python", script_path, accession, tool, database, site])
        print("Search pipeline finished")


@shared_task
def run_multiple_search(starship_name, rerun, tools_and_databases, site):
    if is_luigi_server_functional() and is_mas_reachable_from_worker(site):
        # Get list of phage's annotations
        starship_obj = Starship.objects.get(starship_name=starship_name)

        # Iterate through phage's annotations, selecting which ones to run searches for
        annotation_objs = (
<<<<<<< HEAD
            Annotation.objects.filter(feature__genome=genome_obj)
=======
            Annotation.objects.filter(feature__starship=starship_obj)
>>>>>>> cf329b10
            .order_by("feature__start")
            .distinct()
        )

        searches_to_run = []
        for tool in tools_and_databases:
            # Get model for tool
            result_model = None
            if tool == "hhsearch":
                result_model = HHSearch_Result

            elif tool == "blastp":
                result_model = Blastp_Result

            elif tool == "rpsblast":
                result_model = RPSBlast_Result
            elif tool == 'interproscan':
                result_model = Interpro_Result
            else:
                raise HttpResponseBadRequest

            for database in tools_and_databases[tool]:
                codes_to_not_run = [1]
                if not rerun:
                    codes_to_not_run.append(0)

                search_objs = result_model.objects.filter(
                    annotation__in=annotation_objs,
                    database=database,
                    status__in=codes_to_not_run,
                )
                annotation_ids_from_filter = {
                    x["annotation_id"] for x in search_objs.values()
                }

                for annotation in annotation_objs:
                    if annotation.id not in annotation_ids_from_filter:
                        try:
                            obj = result_model.objects.get(
                                annotation=annotation, database=database
                            )
                            obj.status = 1
                            obj.run_date = datetime.now()
                            obj.save()

                        except result_model.DoesNotExist:
                            obj = result_model(
                                annotation=annotation,
                                database=database,
                                status=1,
                                run_date=datetime.now(),
                            )
                            obj.save()

                        searches_to_run.append(
                            {
                                "tool": tool,
                                "database": database,
                                "accession": annotation.accession,
                            }
                        )

        if len(searches_to_run) > 0:
            # Due to billiard's open pipe bug, we must start the pipeline through a subprocess command
            # run_searches_for_proteins(searches_to_run, site)
            print("Running search pipeline")
            script_path = os.path.abspath(RunSearchesForProteins.__file__)
            subprocess.run(
                ["python", script_path, site],
                input=json.dumps(searches_to_run),
                text=True,
            )
            print("Search pipeline finished")


def is_luigi_server_functional():
    try:
        import luigi

        return luigi.build([])

    except URLError:
        print("Celery worker not able to access luigi scheduler!")
        return False


def is_mas_reachable_from_worker(site):
    try:
        from AnnotationToolPipeline.AnnotationToolPipeline.global_config import (
            global_config,
        )
        from django.urls import reverse
        import requests

        r = requests.get(
            site + reverse("test_connection"),
            auth=(global_config.MAS_USERNAME, global_config.MAS_PASSWORD),
            verify=global_config.MAS_CRT,
        )
        if r.status_code != 200:
            message = (
                "Unable to connect to MAS server from celery worker. "
                "Response status code = {}. Response text = {}.".format(
                    r.status_code, r.text
                )
            )
            print(message)
            return False

        else:
            return True
    except requests.RequestException as e:
        print(f"Error connecting to MAS server from celery worker: {e}")
        return False<|MERGE_RESOLUTION|>--- conflicted
+++ resolved
@@ -12,11 +12,6 @@
 from result_viewer.models import *
 
 # from AnnotationToolPipeline.RunSearchForProtein import run_search_for_protein
-<<<<<<< HEAD
-from AnnotationToolPipeline import RunSearchForProtein
-
-=======
->>>>>>> cf329b10
 # from AnnotationToolPipeline.RunSearchesForProteins import run_searches_for_proteins
 from AnnotationToolPipeline import RunSearchForProtein, RunSearchesForProteins 
 
@@ -24,15 +19,8 @@
 def database_maintenance(timeout_hrs=12):
     current_datetime = datetime.now()
 
-<<<<<<< HEAD
-    for model in [HHSearch_Result, Blastp_Result, RPSBlast_Result]:
-        model.objects.filter(
-            status=1, run_date__lt=current_datetime - timedelta(hours=timeout_hrs)
-        ).update(status=2)
-=======
     for model in [HHSearch_Result, Blastp_Result, RPSBlast_Result, Interpro_Result]:
         model.objects.filter(status=1, run_date__lt=current_datetime - timedelta(hours=timeout_hrs)).update(status=2)
->>>>>>> cf329b10
 
 
 @shared_task
@@ -93,11 +81,7 @@
 
         # Iterate through phage's annotations, selecting which ones to run searches for
         annotation_objs = (
-<<<<<<< HEAD
-            Annotation.objects.filter(feature__genome=genome_obj)
-=======
             Annotation.objects.filter(feature__starship=starship_obj)
->>>>>>> cf329b10
             .order_by("feature__start")
             .distinct()
         )
