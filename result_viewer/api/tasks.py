--- conflicted
+++ resolved
@@ -172,37 +172,30 @@
 
 
 def is_mas_reachable_from_worker(site):
-<<<<<<< HEAD
     try:
-        url = site + reverse('test_connection')
-        response = requests.get(url, auth=(global_config.MAS_USERNAME, global_config.MAS_PASSWORD), verify=global_config.MAS_CRT)
-        response.raise_for_status()  # Raise an exception for non-200 status codes
-        return True
+        from AnnotationToolPipeline.AnnotationToolPipeline.global_config import (
+            global_config,
+        )
+        from django.urls import reverse
+        import requests
+
+        r = requests.get(
+            site + reverse("test_connection"),
+            auth=(global_config.MAS_USERNAME, global_config.MAS_PASSWORD),
+            verify=global_config.MAS_CRT,
+        )
+        if r.status_code != 200:
+            message = (
+                "Unable to connect to MAS server from celery worker. "
+                "Response status code = {}. Response text = {}.".format(
+                    r.status_code, r.text
+                )
+            )
+            print(message)
+            return False
+
+        else:
+            return True
     except requests.RequestException as e:
         print(f"Error connecting to MAS server from celery worker: {e}")
-        return False
-=======
-    from AnnotationToolPipeline.AnnotationToolPipeline.global_config import (
-        global_config,
-    )
-    from django.urls import reverse
-    import requests
-
-    r = requests.get(
-        site + reverse("test_connection"),
-        auth=(global_config.MAS_USERNAME, global_config.MAS_PASSWORD),
-        verify=global_config.MAS_CRT,
-    )
-    if r.status_code != 200:
-        message = (
-            "Unable to connect to MAS server from celery worker. "
-            "Response status code = {}. Response text = {}.".format(
-                r.status_code, r.text
-            )
-        )
-        print(message)
-        return False
-
-    else:
-        return True
->>>>>>> 73e78185
+        return False