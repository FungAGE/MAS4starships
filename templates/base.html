<!DOCTYPE html>
<html lang="en">
<head>
    <meta charset="UTF-8">

    {% load static %}
    {% load custom_template_tags_filters %}
    {% get_annotation_flags as annotation_flags %}
    {% get_data_editors as users %}
    {% get_version as version %}

    <!-- Load universal style sheets -->
    <link rel="stylesheet" href="{% static 'css/bootstrap.css' %}">
    <link rel="stylesheet" href="{% static 'css/select2.css' %}">
    <link rel="stylesheet" href="{% static 'css/font-awesome.min.css' %}">
    {% if dark_mode %}
        <link rel="stylesheet" href="{% static 'css/dark_theme.css' %}">
    {% else %}
        <link rel="stylesheet" href="{% static 'css/light_theme.css' %}">
    {% endif %}

    {% block css %}{% endblock %}

    {% block head %}
        <title>MAS</title>
    {% endblock %}
</head>
<body>
    <div id="page-container">
    <div id="all-except-footer">

{###################### PRIMARY NAVBAR ######################}
        <nav id="primary-navbar" class="navbar navbar-default">
            <div class="container-fluid">

{#           ########## MAS LOGO ###########}
                <div class="navbar-header">
                    <button type="button" class="navbar-toggle collapsed" data-toggle="collapse" data-target="#navbar-collapse" aria-expanded="false">
                        <span class="sr-only">Toggle navigation</span>
                        <span class="icon-bar"></span>
                        <span class="icon-bar"></span>
                        <span class="icon-bar"></span>
                    </button>
                    <a class="navbar-brand" href="{% url 'home' %}">M.A.S. For Starships</a>
                </div>

<<<<<<< HEAD
                <div class="collapse navbar-collapse" id="navbar-collapse">
                    <ul class="nav navbar-nav">
                        <li class="dropdown">
                            <a href="#" class="dropdown-toggle" data-toggle="dropdown" role="button" aria-haspopup="true" aria-expanded="false">
                                Navigation Options <span class="caret"></span>
                            </a>
                            <ul class="dropdown-menu">
                                <li><a href="#" id="show-flag-nav">Navigate by Flag</a></li>
                                <li><a href="#" id="show-genome-nav">Navigate by Starship</a></li>
                                <li><a href="#" id="show-reviewer-nav">Navigate by Reviewer</a></li>
                            </ul>
                        </li>
                        
                        <li class="dropdown">
                            <a href="#" class="dropdown-toggle" data-toggle="dropdown" role="button" aria-haspopup="true" aria-expanded="false">
                                Management <span class="caret"></span>
                            </a>
                            <ul class="dropdown-menu">
                                <li><a href="{% url 'genome:upload_custom_genome' %}"><i class="fa fa-upload"></i> Upload Starship</a></li>
                                <li><a href="{% url 'genome:phage_delete' %}"><i class="fa fa-trash"></i> Delete Starship</a></li>
                                <li><a href="{% url 'genome:phage_list' %}"><i class="fa fa-list"></i> Starship List</a></li>
                                <li role="separator" class="divider"></li>
                                <li><a href="{% url 'genome:upload_annotations' %}"><i class="fa fa-file-excel-o"></i> Upload Annotations</a></li>
                                <li><a href="{% url 'genome:annotation_list' %}"><i class="fa fa-tags"></i> Annotation List</a></li>
                            </ul>
                        </li>
                    </ul>

                    <ul class="nav navbar-nav navbar-right">
                        {% if not worker_active %}
                            <li>
                                <p class="navbar-text" style="color: #ff0500;">
                                    <i class="fa fa-exclamation-triangle"></i> No worker detected!
                                </p>
                            </li>
                        {% endif %}

                        <li>
                            <a href="#" id="toggle-theme" data-toggle="tooltip" data-placement="bottom" title="Toggle theme">
                                {% if dark_mode %}
                                    <i class="fa fa-sun-o fa-lg"></i>
                                {% else %}
                                    <i class="fa fa-moon-o fa-lg"></i>
                                {% endif %}
                            </a>
                        </li>
=======
{#           ########## RESULT NAVIGATION OPTIONS ###########}
                <ul class="nav navbar-nav">
                    <li id="show-nav-options" class="dropdown">
                        <a href="#" role="button">
                            Show Result Navigation Options <span class="caret"></span>
                        </a>
                    </li>

{#           ########## ADDITIONAL NAVIGATION OPTIONS ###########}
                    <li id="show-additional-nav-options" class="dropdown">
                        <a href="#" role="button">
                            Show Additional Navigation Options <span class="caret"></span>
                        </a>
                    </li>
                </ul>
>>>>>>> cf329b10

                        <li class="dropdown">
                            <a href="#" class="dropdown-toggle" data-toggle="dropdown" role="button" aria-haspopup="true" aria-expanded="false">
                                {% if user.is_authenticated %}
                                    <i class="fa fa-user"></i> {{ user.get_username }}
                                {% else %}
                                    <i class="fa fa-user-o"></i> Guest
                                {% endif %}
                                <span class="caret"></span>
                            </a>
                            <ul class="dropdown-menu">
                                <li><a href="{% url 'login' %}"><i class="fa fa-sign-in"></i> Login</a></li>
                                <li><a href="{% url 'logout' %}"><i class="fa fa-sign-out"></i> Logout</a></li>
                                <li role="separator" class="divider"></li>
                                <li><a href="{% url 'password_change' %}"><i class="fa fa-key"></i> Change Password</a></li>
                            </ul>
                        </li>
                    </ul>
                </div>
            </div>
        </nav>

{###################### RESULT NAVIGATION ITEMS ######################}
        <nav id="navigation-navbar" class="navbar navbar-default dropdown-navbar" style="display: none">
{#           ########## FLAG NAV SELECTOR ###########}
            <ul class="nav navbar-nav navbar-left">
                <li class="dropdown">
                    <a href="#" class="dropdown-toggle" data-toggle="dropdown" role="button">
                        Navigate by Flag <span class="caret"></span>
                    </a>
                    <ul class="dropdown-menu">
                        {% for flag in annotation_flags %}
                            <li><a href="{% url 'flag-nav-redirect' flag.0 %}">{{ flag.1 }}</a></li>
                        {% endfor %}
                    </ul>
                </li>
            </ul>

{#           ########## GENOME NAV SELECTOR ###########}
            <form class="navbar-form navbar-left">
                <div class="form-group" id="starship-nav-form">
                    {{ starship_search_form.search_starship }}
                </div>
            </form>

{#           ########## ASSIGNMENT NAV SELECTOR ###########}
            <ul class="nav navbar-nav navbar-left">
                <li class="dropdown">
                    <a href="#" class="dropdown-toggle" data-toggle="dropdown" role="button">
                        Navigate by Assigned Reviewer <span class="caret"></span>
                    </a>
                    <ul class="dropdown-menu">
                        {% for user in users %}
                            <li><a href="{% url 'assignment-nav-redirect' user %}">{{ user }}</a></li>
                        {% endfor %}
                    </ul>
                </li>
            </ul>
        </nav>

{###################### ADDITIONAL NAVIGATION ITEMS ######################}
        <nav id="additional-navbar" class="navbar navbar-default dropdown-navbar" style="display: none">
            <ul class="nav navbar-nav navbar-left">
{#           ########## UPLOAD STARSHIP ###########}
                <li>
                    <a href="{% url 'starship:upload_starship' %}">
                        Upload Starship
                    </a>
                </li>
{#           ########## DELETE STARSHIP ###########}
<<<<<<< HEAD
                <li>
                    <a href="{% url 'genome:phage_delete' %}">
                        Delete Starship
                    </a>
                </li>
=======
                {% if starship %}
                    <li>
                        <a href="{% url 'starship:starship_delete' pk=starship.id %}">
                            Delete Starship
                        </a>
                    </li>
                {% endif %}
>>>>>>> cf329b10
{#           ########## STARSHIP LIST ###########}
                <li>
                    <a href="{% url 'starship:starship_list' %}">
                        Starship List
                    </a>
                </li>
{#           ########## UPLOAD ANNOTATIONS ###########}
                <li>
                    <a href="{% url 'starship:upload_annotations' %}">
                        Upload Annotations From Excel
                    </a>
                </li>
{#           ########## LIST ANNOTATIONS ###########}
                <li>
                    <a href="{% url 'starship:annotation_list' %}">
                        Annotation List
                    </a>
                </li>
            </ul>
        </nav>

        {% block body %}{% endblock %}

         <!-- Load universal javascript -->
        <script type="text/javascript" src="{% static 'js/jquery-3.5.1.min.js' %}"></script>
        <script type="text/javascript" src="{% static 'js/bootstrap.js' %}"></script>
        <script type="application/javascript" src="{% static 'js/popper.min.js' %}"></script>
        <script type="text/javascript" src="{% static 'js/select2.js' %}"></script>

        {% block javascript %}{% endblock %}

        <script>
            function getCookie(name) {
                let cookieValue = null;
                if (document.cookie && document.cookie !== '') {
                    const cookies = document.cookie.split(';');
                    for (let i = 0; i < cookies.length; i++) {
                        const cookie = cookies[i].trim();
                        // Does this cookie string begin with the name we want?
                        if (cookie.substring(0, name.length + 1) === (name + '=')) {
                            cookieValue = decodeURIComponent(cookie.substring(name.length + 1));
                            break;
                        }
                    }
                }
                return cookieValue;
            };

            $(document).ready(function() {
                // Initialize tooltips
                $('[data-toggle="tooltip"]').tooltip();

                // Handle theme toggle
                $('#toggle-theme').click(function(e) {
                    e.preventDefault();
                    $.ajax({
                        url: "{% url 'change-theme' %}",
                        type: 'post',
                        headers: {'X-CSRFToken': getCookie('csrftoken')},
                        success: function() { 
                            location.reload();
                        }
                    });
                });

<<<<<<< HEAD
                // Navigation panel handling
                $('#show-flag-nav').click(function(e) {
                    e.preventDefault();
                    $('.dropdown-navbar').hide();
                    $('#navigation-navbar').show();
                    $('#flag-nav-section').show();
                });

                $('#show-genome-nav').click(function(e) {
                    e.preventDefault();
                    $('.dropdown-navbar').hide();
                    $('#navigation-navbar').show();
                    $('#genome-nav-section').show();
=======
                var starship_nav = $('#id_search_genome')

                starship_nav.select2({
                    multiple: false,
                    placeholder: 'Navigate by Starship Name',
                    dropdownAutoWidth: true
                });

                starship_nav.change(function () {
                    console.log(this);
                    var starship_name = $(this).children("option:selected").text();
                    {# Solution found on stackoverflow.com/questions/17832194/ to use javascript variable in Django URL #}
                    location.href = '{% url 'phage-nav-redirect' 12345 %}'.replace(/12345/, starship_name);
                    {#location.href = '/viewer/GenomeNavigator-' + $(this).children("option:selected").text();#}
>>>>>>> cf329b10
                });

                $('#show-reviewer-nav').click(function(e) {
                    e.preventDefault();
                    $('.dropdown-navbar').hide();
                    $('#navigation-navbar').show();
                    $('#reviewer-nav-section').show();
                });
            });

        </script>
    </div>
        <footer class="footer">
            <div class="container-fluid">
                <span class="text-muted">MAS (Manual Annotation Studio) {{ version }}</span>
                {% if in_dev %}
                    <br>
                    <i>In development mode</i>
                {% endif %}
            </div>
        </footer>
    </div>
</body>
</html><|MERGE_RESOLUTION|>--- conflicted
+++ resolved
@@ -44,35 +44,54 @@
                     <a class="navbar-brand" href="{% url 'home' %}">M.A.S. For Starships</a>
                 </div>
 
-<<<<<<< HEAD
-                <div class="collapse navbar-collapse" id="navbar-collapse">
-                    <ul class="nav navbar-nav">
-                        <li class="dropdown">
-                            <a href="#" class="dropdown-toggle" data-toggle="dropdown" role="button" aria-haspopup="true" aria-expanded="false">
-                                Navigation Options <span class="caret"></span>
-                            </a>
-                            <ul class="dropdown-menu">
-                                <li><a href="#" id="show-flag-nav">Navigate by Flag</a></li>
-                                <li><a href="#" id="show-genome-nav">Navigate by Starship</a></li>
-                                <li><a href="#" id="show-reviewer-nav">Navigate by Reviewer</a></li>
-                            </ul>
-                        </li>
-                        
-                        <li class="dropdown">
-                            <a href="#" class="dropdown-toggle" data-toggle="dropdown" role="button" aria-haspopup="true" aria-expanded="false">
-                                Management <span class="caret"></span>
-                            </a>
-                            <ul class="dropdown-menu">
-                                <li><a href="{% url 'genome:upload_custom_genome' %}"><i class="fa fa-upload"></i> Upload Starship</a></li>
-                                <li><a href="{% url 'genome:phage_delete' %}"><i class="fa fa-trash"></i> Delete Starship</a></li>
-                                <li><a href="{% url 'genome:phage_list' %}"><i class="fa fa-list"></i> Starship List</a></li>
-                                <li role="separator" class="divider"></li>
-                                <li><a href="{% url 'genome:upload_annotations' %}"><i class="fa fa-file-excel-o"></i> Upload Annotations</a></li>
-                                <li><a href="{% url 'genome:annotation_list' %}"><i class="fa fa-tags"></i> Annotation List</a></li>
-                            </ul>
-                        </li>
-                    </ul>
-
+{#           ########## RESULT NAVIGATION OPTIONS ###########}
+                <ul class="nav navbar-nav">
+                    <li id="show-nav-options" class="dropdown">
+                        <a href="#" role="button">
+                            Show Result Navigation Options <span class="caret"></span>
+                        </a>
+                    </li>
+
+{#           ########## ADDITIONAL NAVIGATION OPTIONS ###########}
+                    <li id="show-additional-nav-options" class="dropdown">
+                        <a href="#" role="button">
+                            Show Additional Navigation Options <span class="caret"></span>
+                        </a>
+                    </li>
+                </ul>
+
+{#           ########## USER MANAGEMENT ###########}
+                <ul class="nav navbar-nav navbar-right">
+                    <li class="dropdown">
+                        <a href="#" class="dropdown-toggle" data-toggle="dropdown" role="button">
+                            {% if user.is_authenticated %}
+                                {{ user.get_username }}
+                            {% else %}
+                                Guest
+                            {% endif %}
+                            <span class="caret"></span>
+                        </a>
+                        <ul class="dropdown-menu">
+                            <li><a href="{% url 'login' %}">Login</a></li>
+                            <li><a href="{% url 'logout' %}">Logout</a></li>
+                            <li><a href="{% url 'password_change' %}">Change Password</a></li>
+                        </ul>
+                    </li>
+                </ul>
+{#           ########## TOGGLE THEME ###########}
+                <ul class="nav navbar-nav navbar-right">
+                    <li>
+                        <a href="#" id="toggle-theme">
+                            {% if dark_mode %}
+                               <i class="fa fa-sun-o fa-lg"></i>
+                            {% else %}
+                                <i class="fa fa-moon-o fa-lg"></i>
+                            {% endif %}
+                        </a>
+                    </li>
+                </ul>
+{#           ########## INACTIVE WORKER WARNING ###########}
+                {% if not worker_active %}
                     <ul class="nav navbar-nav navbar-right">
                         {% if not worker_active %}
                             <li>
@@ -91,23 +110,6 @@
                                 {% endif %}
                             </a>
                         </li>
-=======
-{#           ########## RESULT NAVIGATION OPTIONS ###########}
-                <ul class="nav navbar-nav">
-                    <li id="show-nav-options" class="dropdown">
-                        <a href="#" role="button">
-                            Show Result Navigation Options <span class="caret"></span>
-                        </a>
-                    </li>
-
-{#           ########## ADDITIONAL NAVIGATION OPTIONS ###########}
-                    <li id="show-additional-nav-options" class="dropdown">
-                        <a href="#" role="button">
-                            Show Additional Navigation Options <span class="caret"></span>
-                        </a>
-                    </li>
-                </ul>
->>>>>>> cf329b10
 
                         <li class="dropdown">
                             <a href="#" class="dropdown-toggle" data-toggle="dropdown" role="button" aria-haspopup="true" aria-expanded="false">
@@ -178,13 +180,6 @@
                     </a>
                 </li>
 {#           ########## DELETE STARSHIP ###########}
-<<<<<<< HEAD
-                <li>
-                    <a href="{% url 'genome:phage_delete' %}">
-                        Delete Starship
-                    </a>
-                </li>
-=======
                 {% if starship %}
                     <li>
                         <a href="{% url 'starship:starship_delete' pk=starship.id %}">
@@ -192,7 +187,6 @@
                         </a>
                     </li>
                 {% endif %}
->>>>>>> cf329b10
 {#           ########## STARSHIP LIST ###########}
                 <li>
                     <a href="{% url 'starship:starship_list' %}">
@@ -258,21 +252,6 @@
                     });
                 });
 
-<<<<<<< HEAD
-                // Navigation panel handling
-                $('#show-flag-nav').click(function(e) {
-                    e.preventDefault();
-                    $('.dropdown-navbar').hide();
-                    $('#navigation-navbar').show();
-                    $('#flag-nav-section').show();
-                });
-
-                $('#show-genome-nav').click(function(e) {
-                    e.preventDefault();
-                    $('.dropdown-navbar').hide();
-                    $('#navigation-navbar').show();
-                    $('#genome-nav-section').show();
-=======
                 var starship_nav = $('#id_search_genome')
 
                 starship_nav.select2({
@@ -287,7 +266,6 @@
                     {# Solution found on stackoverflow.com/questions/17832194/ to use javascript variable in Django URL #}
                     location.href = '{% url 'phage-nav-redirect' 12345 %}'.replace(/12345/, starship_name);
                     {#location.href = '/viewer/GenomeNavigator-' + $(this).children("option:selected").text();#}
->>>>>>> cf329b10
                 });
 
                 $('#show-reviewer-nav').click(function(e) {
