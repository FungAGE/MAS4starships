--- conflicted
+++ resolved
@@ -1205,11 +1205,7 @@
         flag_options_reverse = dict((v, k) for k, v in genome_models.Annotation.flag_options)
         annotations = genome_models.Annotation.objects.filter(feature__in=gene_features)
         genomes = genome_models.Genome.objects
-<<<<<<< HEAD
-        # phage_dict['unpolished_gene_count'] = annotations.exclude(annotation_id="nan").count()
-=======
         # phage_dict['unpolished_gene_count'] = Annotation.objects.filter(phage=phage).exclude(annotation_id="nan").count()
->>>>>>> 73e78185
         phage_dict['unpolished_gene_count'] = annotations.filter(flag=flag_options_reverse['UNANNOTATED']).count()
         phage_dict['green_gene_count'] = annotations.filter(flag=flag_options_reverse['GREEN']).count()
         phage_dict['yellow_gene_count'] = annotations.filter(flag=flag_options_reverse['YELLOW']).count()
